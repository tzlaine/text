--- conflicted
+++ resolved
@@ -387,11 +387,6 @@
 
     getline(ifs, file_contents, '\0');
     file_contents_text_string = file_contents;
-<<<<<<< HEAD
-    auto const file_cp_range =
-        boost::text::as_utf32(boost::text::string_view(file_contents));
-    file_cps.assign(file_cp_range.begin(), file_cp_range.end());
-=======
     if (param_1 == "--from-nfc")
         boost::text::normalize<boost::text::nf::c>(file_contents_text_string);
     else
@@ -405,7 +400,6 @@
         file_cps.assign(file_cp_range.begin(), file_cp_range.end());
     }
 
->>>>>>> 04004d59
     file_contents_ustr = U_NAMESPACE_QUALIFIER UnicodeString::fromUTF8(
         U_NAMESPACE_QUALIFIER StringPiece(file_contents));
 
